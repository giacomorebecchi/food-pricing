<<<<<<< HEAD
from ..features.preprocessing import prepare_dataset
from .join_tables import join
from .table_model import Table
=======
from ..features.images import download_thumbnails
from ..features.preprocessing import prepare_dataset
from ..features.text_file import create_txt
from .join_tables import join
from .dataobj_model import DataObject, Table
>>>>>>> 74f92fa7

FULL_TABLE = Table(
    path=["interim"],
    file_name="dataset",
<<<<<<< HEAD
    file_format=".parquet.gzip",
    base_url_position=1,
    write_func=join,
    kwargs={},
)

DATASET = Table(
    path=["processed"],
    file_name="dataset",
    file_format=".parquet.gzip",
    base_url_position=1,
    write_func=prepare_dataset,
    kwargs={
        "columns": [
            "name",
            "description",
            "imgPath",
            "price_fractional",
            "lat",
            "lon",
            "city",
            "zone",
            "store",
            "menuRow",
        ],
        "drop_noimg": True,
        "drop_nodescription": False,
    },
)
=======
    file_format=".parquet.gzip",
    base_url_position=1,
    write_func=join,
    kwargs={},
)

DATASET = Table(
    path=["processed"],
    file_name="dataset",
    file_format=".parquet.gzip",
    base_url_position=1,
    write_func=prepare_dataset,
    kwargs={
        "columns": [
            "name",
            "description",
            "imgPath",
            "price_fractional",
            "lat",
            "lon",
            "city",
            "zone",
            "store",
            "menuRow",
        ],
        "drop_noimg": True,
        "drop_nodescription": False,
    },
)

TXT_TRAIN = DataObject(
    path=["processed", "txt"],
    file_name="train",
    file_format=".txt",
    base_url_position=1,
    write_func=create_txt,
    kwargs={
        "columns": ["txt"],
        "filters": [
            [
                ("split", "==", "train"),
            ],
        ],
    },
)

IMAGES = DataObject(
    path=["processed", "img"],
    file_name="",
    file_format="",
    write_func=download_thumbnails,
    remote=False,
    kwargs={
        "imgPath_column": "imgPath",
        "size": (450, 450),
    },
)  # TODO: complete IMAGES DataObject
>>>>>>> 74f92fa7
<|MERGE_RESOLUTION|>--- conflicted
+++ resolved
@@ -1,49 +1,12 @@
-<<<<<<< HEAD
-from ..features.preprocessing import prepare_dataset
-from .join_tables import join
-from .table_model import Table
-=======
 from ..features.images import download_thumbnails
 from ..features.preprocessing import prepare_dataset
 from ..features.text_file import create_txt
+from .dataobj_model import DataObject, Table
 from .join_tables import join
-from .dataobj_model import DataObject, Table
->>>>>>> 74f92fa7
 
 FULL_TABLE = Table(
     path=["interim"],
     file_name="dataset",
-<<<<<<< HEAD
-    file_format=".parquet.gzip",
-    base_url_position=1,
-    write_func=join,
-    kwargs={},
-)
-
-DATASET = Table(
-    path=["processed"],
-    file_name="dataset",
-    file_format=".parquet.gzip",
-    base_url_position=1,
-    write_func=prepare_dataset,
-    kwargs={
-        "columns": [
-            "name",
-            "description",
-            "imgPath",
-            "price_fractional",
-            "lat",
-            "lon",
-            "city",
-            "zone",
-            "store",
-            "menuRow",
-        ],
-        "drop_noimg": True,
-        "drop_nodescription": False,
-    },
-)
-=======
     file_format=".parquet.gzip",
     base_url_position=1,
     write_func=join,
@@ -100,5 +63,4 @@
         "imgPath_column": "imgPath",
         "size": (450, 450),
     },
-)  # TODO: complete IMAGES DataObject
->>>>>>> 74f92fa7
+)  # TODO: complete IMAGES DataObject